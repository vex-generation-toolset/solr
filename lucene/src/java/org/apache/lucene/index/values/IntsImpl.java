package org.apache.lucene.index.values;

/**
 * Licensed to the Apache Software Foundation (ASF) under one or more
 * contributor license agreements.  See the NOTICE file distributed with
 * this work for additional information regarding copyright ownership.
 * The ASF licenses this file to You under the Apache License, Version 2.0
 * (the "License"); you may not use this file except in compliance with
 * the License.  You may obtain a copy of the License at
 *
 *     http://www.apache.org/licenses/LICENSE-2.0
 *
 * Unless required by applicable law or agreed to in writing, software
 * distributed under the License is distributed on an "AS IS" BASIS,
 * WITHOUT WARRANTIES OR CONDITIONS OF ANY KIND, either express or implied.
 * See the License for the specific language governing permissions and
 * limitations under the License.
 */
import java.io.IOException;
import java.util.Collection;
import java.util.concurrent.atomic.AtomicLong;

import org.apache.lucene.index.IndexFileNames;
import org.apache.lucene.index.values.IndexDocValuesArray;
import org.apache.lucene.index.values.IndexDocValues.Source;
import org.apache.lucene.index.values.IndexDocValues.SourceEnum;
import org.apache.lucene.index.values.IndexDocValuesArray.ByteValues;
import org.apache.lucene.index.values.IndexDocValuesArray.IntValues;
import org.apache.lucene.index.values.IndexDocValuesArray.LongValues;
import org.apache.lucene.index.values.IndexDocValuesArray.ShortValues;
import org.apache.lucene.store.Directory;
import org.apache.lucene.store.IOContext;
import org.apache.lucene.store.IndexInput;
import org.apache.lucene.store.IndexOutput;
import org.apache.lucene.util.AttributeSource;
import org.apache.lucene.util.CodecUtil;
import org.apache.lucene.util.IOUtils;
import org.apache.lucene.util.LongsRef;
import org.apache.lucene.util.packed.PackedInts;

/**
 * Stores ints packed and fixed with fixed-bit precision.
 * 
 * @lucene.experimental
 * */
class IntsImpl {

  private static final String CODEC_NAME = "Ints";
  private static final byte PACKED = 0x00;
  private static final byte FIXED_64 = 0x01;
  private static final byte FIXED_32 = 0x02;
  private static final byte FIXED_16 = 0x03;
  private static final byte FIXED_8 = 0x04;
  
  static final int VERSION_START = 0;
  static final int VERSION_CURRENT = VERSION_START;

  static class IntsWriter extends Writer {

    private LongsRef intsRef;
    private final IndexDocValuesArray array;
    private long minValue;
    private long maxValue;
    private boolean started;
    private final String id;
    private int lastDocId = -1;
    private final Directory dir;
    private final byte typeOrd;
    private IndexOutput datOut;
    private boolean merging;
    

<<<<<<< HEAD
    protected IntsWriter(Directory dir, String id, AtomicLong bytesUsed, IOContext context)
        throws IOException {
      super(bytesUsed);
      datOut = dir.createOutput(IndexFileNames.segmentFileName(id, "",
          DATA_EXTENSION), context);
      boolean success = false;
      try {
        CodecUtil.writeHeader(datOut, CODEC_NAME, VERSION_CURRENT);
        this.id = id;
        docToValue = new long[1];
        bytesUsed.addAndGet(RamUsageEstimator.NUM_BYTES_LONG); // TODO the
                                                               // bitset
                                                               // needs memory
                                                               // too
        success = true;
      } finally {
        if (!success) {
          datOut.close();
        }
=======
    protected IntsWriter(Directory dir, String id, AtomicLong bytesUsed,
        ValueType valueType) throws IOException {
      super(bytesUsed);
      this.dir = dir;
      this.id = id;
      switch (valueType) {
      case FIXED_INTS_16:
        array= new ShortValues(bytesUsed);
        typeOrd = FIXED_16;
        break;
      case FIXED_INTS_32:
        array = new IntValues(bytesUsed);
        typeOrd = FIXED_32;
        break;
      case FIXED_INTS_64:
        array = new LongValues(bytesUsed);
        typeOrd = FIXED_64;
        break;
      case FIXED_INTS_8:
        array = new ByteValues(bytesUsed);
        typeOrd = FIXED_8;
        break;
      case VAR_INTS:
        array = new LongValues(bytesUsed);
        typeOrd = PACKED;
        break;
      default:
        throw new IllegalStateException("unknown type " + valueType);
>>>>>>> a66a97c5
      }
    }
    
    @Override
    public void add(int docID, long v) throws IOException {
      assert lastDocId < docID;
      if (!started) {
        started = true;
        minValue = maxValue = v;
      } else {
        if (v < minValue) {
          minValue = v;
        } else if (v > maxValue) {
          maxValue = v;
        }
      }
      lastDocId = docID;
      array.set(docID, v);
    }
    
    private final void initDataOut(byte typeOrd) throws IOException {
      if (datOut == null) {
        boolean success = false;
        try {
          datOut = dir.createOutput(IndexFileNames.segmentFileName(id, "",
              DATA_EXTENSION));
          CodecUtil.writeHeader(datOut, CODEC_NAME, VERSION_CURRENT);
          datOut.writeByte(typeOrd);
          success = true;

        } finally {
          if (!success) {
            IOUtils.closeSafely(true, datOut);
          }
        }
      }
    }

    @Override
    public void finish(int docCount) throws IOException {
      boolean success = false;
      try {
        if (datOut == null) {
          // if we only add or merge Packed ints datOut is not initialized
          assert !merging || typeOrd == PACKED;
          finishAdd(docCount);
        } else {
          assert datOut != null && merging && typeOrd != PACKED;
          // on merge, simply fill up missing values 
          fillDefault(datOut, docCount - (lastDocId + 1));
        }
        success = true;
      } finally {
        IOUtils.closeSafely(!success, datOut);
        array.clear();
      }
    }
    
    private final void finishAdd(int docCount) throws IOException {
      if (!started) {
        minValue = maxValue = 0;
      }
      byte headerType = typeOrd;
      if (typeOrd == PACKED) {
        final long delta = maxValue - minValue;
        // if we exceed the range of positive longs we must switch to fixed
        // ints
        if (delta <= (maxValue >= 0 && minValue <= 0 ? Long.MAX_VALUE
            : Long.MAX_VALUE - 1) && delta >= 0) {
          writePackedInts(docCount);
          return; // done
        } else {
          headerType = FIXED_64;
        }
      }
      initDataOut(headerType);
      array.write(datOut, docCount);
      assert datOut != null; 
    }
    // TODO how can we improve VAR_INT mergeing here without violating compression?
    @Override
    protected void merge(MergeState state) throws IOException {
      merging = true;
      if (typeOrd != PACKED) {
        initDataOut(typeOrd); // init datOut since we merge directly
        if (state.liveDocs == null && state.reader instanceof IntsReader) {
          // no deleted docs - try bulk copy
          final IntsReader reader = (IntsReader) state.reader;
          if (reader.type == typeOrd) {
            final int docBase = state.docBase;
            if (docBase - lastDocId > 1) {
              // fill with default values
              lastDocId += fillDefault(datOut, docBase - lastDocId - 1);
            }
            lastDocId += reader.transferTo(datOut);
            return;
          }
        }
      }
      super.merge(state);
    }
    
    @Override
    protected void mergeDoc(int docID) throws IOException {
      assert docID > lastDocId : "docID: " + docID
      + " must be greater than the last added doc id: " + lastDocId;
      assert merging;
      final long value = intsRef.get();
      if (typeOrd != PACKED) {
        // if now packed we do straight merging and write values directly
        assert datOut != null;
        if (docID - lastDocId > 1) {
          // fill with default values
          array.writeDefaults(datOut, docID - lastDocId - 1);
        }
        array.writeDirect(datOut, value);
        lastDocId = docID;
      } else {
        add(docID, value);
      }
    }
    
    protected final int fillDefault(IndexOutput datOut, int numValues) throws IOException {
      array.writeDefaults(datOut, numValues);
      return numValues;
    }

    private void writePackedInts(int docCount) throws IOException {
      initDataOut(PACKED);
      datOut.writeLong(minValue);
      assert array.type() == ValueType.FIXED_INTS_64;
      final long[] docToValue = (long[])array.getArray();
      // write a default value to recognize docs without a value for that
      // field
      final long defaultValue = maxValue >= 0 && minValue <= 0 ? 0 - minValue
          : ++maxValue - minValue;
      datOut.writeLong(defaultValue);
      PackedInts.Writer w = PackedInts.getWriter(datOut, docCount,
          PackedInts.bitsRequired(maxValue - minValue));
      final int limit = docToValue.length > docCount ? docCount
          : docToValue.length;
      for (int i = 0; i < limit; i++) {
        w.add(docToValue[i] == 0 ? defaultValue : docToValue[i] - minValue);
      }
      for (int i = limit; i < docCount; i++) {
        w.add(defaultValue);
      }

      w.finish();
    }

    @Override
    protected void setNextEnum(ValuesEnum valuesEnum) {
      intsRef = valuesEnum.getInt();
    }

    @Override
    public void add(int docID, PerDocFieldValues docValues) throws IOException {
      add(docID, docValues.getInt());
    }

    @Override
    public void files(Collection<String> files) throws IOException {
      files.add(IndexFileNames.segmentFileName(id, "", DATA_EXTENSION));
    }
  }

  /**
   * Opens all necessary files, but does not read any data in until you call
   * {@link #load}.
   */
  static class IntsReader extends IndexDocValues {
    private final IndexInput datIn;
    private final byte type;
    private final int numDocs;

<<<<<<< HEAD
    protected IntsReader(Directory dir, String id, IOContext context) throws IOException {
      datIn = dir.openInput(IndexFileNames.segmentFileName(id, "",
          Writer.DATA_EXTENSION), context);
=======
    protected IntsReader(Directory dir, String id, int numDocs) throws IOException {
      datIn = dir.openInput(IndexFileNames.segmentFileName(id, "",
          Writer.DATA_EXTENSION));
      this.numDocs = numDocs;
>>>>>>> a66a97c5
      boolean success = false;
      try {
        CodecUtil.checkHeader(datIn, CODEC_NAME, VERSION_START, VERSION_START);
        type = datIn.readByte();
        success = true;
      } finally {
        if (!success) {
          IOUtils.closeSafely(true, datIn);
        }
      }
    }

    public int transferTo(IndexOutput datOut) throws IOException {
      IndexInput indexInput = (IndexInput) datIn.clone();
      boolean success = false;
      try {
        indexInput.seek(CodecUtil.headerLength(CODEC_NAME));
        // skip type
        indexInput.readByte();
        datOut.copyBytes(indexInput, bytesPerValue(type) * numDocs);
        success = true;
      } finally {
        IOUtils.closeSafely(!success, indexInput);
      }
      return numDocs;
    }

    /**
     * Loads the actual values. You may call this more than once, eg if you
     * already previously loaded but then discarded the Source.
     */
    @Override
    public Source load() throws IOException {
      boolean success = false;
      final Source source;
      IndexInput input = null;
      try {
        input = (IndexInput) datIn.clone();
        input.seek(CodecUtil.headerLength(CODEC_NAME) + 1);
        source  = loadFixedSource(type, input, numDocs);
        success = true;
        return source;
      } finally {
        if (!success) {
          IOUtils.closeSafely(true, input, datIn);
        }
      }
    }

    @Override
    public void close() throws IOException {
      super.close();
      datIn.close();
    }

    @Override
    public ValuesEnum getEnum(AttributeSource source) throws IOException {
      final IndexInput input = (IndexInput) datIn.clone();
      boolean success = false;
      try {
        input.seek(CodecUtil.headerLength(CODEC_NAME) + 1);
        final ValuesEnum inst = directEnum(type, source, input, numDocs);
        success = true;
        return inst;
      } finally {
        if (!success) {
          IOUtils.closeSafely(true, input);
        }
      }
    }

    @Override
    public ValueType type() {
      return ValueType.VAR_INTS;
    }
  }
  
  private static ValuesEnum directEnum(byte ord, AttributeSource attrSource, IndexInput input, int numDocs) throws IOException {
    switch (ord) {
    case FIXED_16:
      return new ShortValues((AtomicLong)null).getDirectEnum(attrSource, input, numDocs);
    case FIXED_32:
      return new IntValues((AtomicLong)null).getDirectEnum(attrSource, input, numDocs);
    case FIXED_64:
      return new LongValues((AtomicLong)null).getDirectEnum(attrSource, input, numDocs);
    case FIXED_8:
      return new ByteValues((AtomicLong)null).getDirectEnum(attrSource, input, numDocs);
    case PACKED:
      return new PackedIntsEnumImpl(attrSource, input);
    default:
      throw new IllegalStateException("unknown type ordinal " + ord);
    }
  }
  
  private static IndexDocValues.Source loadFixedSource(byte ord, IndexInput input, int numDoc) throws IOException {
    switch (ord) {
    case FIXED_16:
      return new ShortValues(input, numDoc);
    case FIXED_32:
      return new IntValues(input, numDoc);
    case FIXED_64:
      return new LongValues(input, numDoc);
    case FIXED_8:
      return new ByteValues(input, numDoc);
    case PACKED:
      return new PackedIntsSource(input);
    default:
      throw new IllegalStateException("unknown type ordinal " + ord);
    }
  }
  
  private static int bytesPerValue(byte typeOrd) {
    final int numBytes;
    switch (typeOrd) {
    case FIXED_16:
     numBytes = 2;
     break;
    case FIXED_32:
     numBytes = 4;
     break;
    case FIXED_64:
      numBytes = 8;
      break;
    case FIXED_8:
      numBytes = 1;
      break;
    default:
      throw new IllegalStateException("illegal type ord " + typeOrd);
    }
    return numBytes;
  }

  static class PackedIntsSource extends Source {
    private final long minValue;
    private final long defaultValue;
    private final PackedInts.Reader values;

    public PackedIntsSource(IndexInput dataIn) throws IOException {
      
      minValue = dataIn.readLong();
      defaultValue = dataIn.readLong();
      values = PackedInts.getReader(dataIn);
    }

    @Override
    public long getInt(int docID) {
      // TODO -- can we somehow avoid 2X method calls
      // on each get? must push minValue down, and make
      // PackedInts implement Ints.Source
      assert docID >= 0;
      final long value = values.get(docID);
      return value == defaultValue ? 0 : minValue + value;
    }

    @Override
    public ValuesEnum getEnum(AttributeSource attrSource) throws IOException {
      return new SourceEnum(attrSource, type(), this, values.size()) {
        @Override
        public int advance(int target) throws IOException {
          if (target >= numDocs)
            return pos = NO_MORE_DOCS;
          intsRef.ints[intsRef.offset] = source.getInt(target);
          return pos = target;
        }
      };
    }

    @Override
    public ValueType type() {
      return ValueType.VAR_INTS;
    }
  }


  private static final class PackedIntsEnumImpl extends ValuesEnum {
    private final PackedInts.ReaderIterator ints;
    private long minValue;
    private final IndexInput dataIn;
    private final long defaultValue;
    private final int maxDoc;
    private int pos = -1;

    private PackedIntsEnumImpl(AttributeSource source, IndexInput dataIn)
        throws IOException {
      super(source, ValueType.VAR_INTS);
      intsRef.offset = 0;
      this.dataIn = dataIn;
      minValue = dataIn.readLong();
      defaultValue = dataIn.readLong();
      this.ints = PackedInts.getReaderIterator(dataIn);
      maxDoc = ints.size();
    }

    @Override
    public void close() throws IOException {
      ints.close();
      dataIn.close();
    }

    @Override
    public int advance(int target) throws IOException {
      if (target >= maxDoc) {
        return pos = NO_MORE_DOCS;
      }
      final long val = ints.advance(target);
      intsRef.ints[intsRef.offset] = val == defaultValue ? 0 : minValue + val;
      return pos = target;
    }

    @Override
    public int docID() {
      return pos;
    }

    @Override
    public int nextDoc() throws IOException {
      if (pos >= maxDoc) {
        return pos = NO_MORE_DOCS;
      }
      return advance(pos + 1);
    }
  }

 

}<|MERGE_RESOLUTION|>--- conflicted
+++ resolved
@@ -68,32 +68,13 @@
     private final byte typeOrd;
     private IndexOutput datOut;
     private boolean merging;
+    private final IOContext context;
     
 
-<<<<<<< HEAD
-    protected IntsWriter(Directory dir, String id, AtomicLong bytesUsed, IOContext context)
-        throws IOException {
+    protected IntsWriter(Directory dir, String id, AtomicLong bytesUsed,
+        ValueType valueType, IOContext context) throws IOException {
       super(bytesUsed);
-      datOut = dir.createOutput(IndexFileNames.segmentFileName(id, "",
-          DATA_EXTENSION), context);
-      boolean success = false;
-      try {
-        CodecUtil.writeHeader(datOut, CODEC_NAME, VERSION_CURRENT);
-        this.id = id;
-        docToValue = new long[1];
-        bytesUsed.addAndGet(RamUsageEstimator.NUM_BYTES_LONG); // TODO the
-                                                               // bitset
-                                                               // needs memory
-                                                               // too
-        success = true;
-      } finally {
-        if (!success) {
-          datOut.close();
-        }
-=======
-    protected IntsWriter(Directory dir, String id, AtomicLong bytesUsed,
-        ValueType valueType) throws IOException {
-      super(bytesUsed);
+      this.context = context;
       this.dir = dir;
       this.id = id;
       switch (valueType) {
@@ -119,7 +100,6 @@
         break;
       default:
         throw new IllegalStateException("unknown type " + valueType);
->>>>>>> a66a97c5
       }
     }
     
@@ -145,7 +125,7 @@
         boolean success = false;
         try {
           datOut = dir.createOutput(IndexFileNames.segmentFileName(id, "",
-              DATA_EXTENSION));
+              DATA_EXTENSION), context);
           CodecUtil.writeHeader(datOut, CODEC_NAME, VERSION_CURRENT);
           datOut.writeByte(typeOrd);
           success = true;
@@ -296,16 +276,10 @@
     private final byte type;
     private final int numDocs;
 
-<<<<<<< HEAD
-    protected IntsReader(Directory dir, String id, IOContext context) throws IOException {
+    protected IntsReader(Directory dir, String id, int numDocs, IOContext context) throws IOException {
       datIn = dir.openInput(IndexFileNames.segmentFileName(id, "",
           Writer.DATA_EXTENSION), context);
-=======
-    protected IntsReader(Directory dir, String id, int numDocs) throws IOException {
-      datIn = dir.openInput(IndexFileNames.segmentFileName(id, "",
-          Writer.DATA_EXTENSION));
       this.numDocs = numDocs;
->>>>>>> a66a97c5
       boolean success = false;
       try {
         CodecUtil.checkHeader(datIn, CODEC_NAME, VERSION_START, VERSION_START);
